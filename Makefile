#######################################################################
#                                                                     #
#              The Compcert verified compiler                         #
#                                                                     #
#          Xavier Leroy, INRIA Paris-Rocquencourt                     #
#                                                                     #
#  Copyright Institut National de Recherche en Informatique et en     #
#  Automatique.  All rights reserved.  This file is distributed       #
#  under the terms of the GNU General Public License as published by  #
#  the Free Software Foundation, either version 2 of the License, or  #
#  (at your option) any later version.  This file is also distributed #
#  under the terms of the INRIA Non-Commercial License Agreement.     #
#                                                                     #
#######################################################################

include Makefile.config

DIRS=lib common $(ARCH) backend cfrontend driver debug\
  flocq/Core flocq/Prop flocq/Calc flocq/Appli exportclight \
  cparser cparser/validator

RECDIRS=lib common $(ARCH) backend cfrontend driver flocq exportclight cparser

COQINCLUDES=$(foreach d, $(RECDIRS), -R $(d) -as compcert.$(d))

COQC="$(COQBIN)coqc" -q $(COQINCLUDES)
COQDEP="$(COQBIN)coqdep" $(COQINCLUDES)
COQDOC="$(COQBIN)coqdoc"
COQEXEC="$(COQBIN)coqtop" $(COQINCLUDES) -batch -load-vernac-source
COQCHK="$(COQBIN)coqchk" $(COQINCLUDES)
MENHIR=menhir
CP=cp

VPATH=$(DIRS)
GPATH=$(DIRS)

# Flocq

FLOCQ=\
  Fcore_Raux.v Fcore_Zaux.v Fcore_defs.v Fcore_digits.v                     \
  Fcore_float_prop.v Fcore_FIX.v Fcore_FLT.v Fcore_FLX.v                    \
  Fcore_FTZ.v Fcore_generic_fmt.v Fcore_rnd.v Fcore_rnd_ne.v                \
  Fcore_ulp.v Fcore.v                                                       \
  Fcalc_bracket.v Fcalc_digits.v Fcalc_div.v Fcalc_ops.v                    \
  Fcalc_round.v Fcalc_sqrt.v                                                \
  Fprop_div_sqrt_error.v Fprop_mult_error.v Fprop_plus_error.v              \
  Fprop_relative.v Fprop_Sterbenz.v                                         \
  Fappli_rnd_odd.v Fappli_double_round.v Fappli_IEEE.v Fappli_IEEE_bits.v

# General-purpose libraries (in lib/)

VLIB=Axioms.v Coqlib.v Intv.v Maps.v Heaps.v Lattice.v Ordered.v \
  Iteration.v Integers.v Archi.v Fappli_IEEE_extra.v Floats.v \
  Parmov.v UnionFind.v Wfsimpl.v \
  Postorder.v FSetAVLplus.v IntvSets.v

# Parts common to the front-ends and the back-end (in common/)

COMMON=Errors.v AST.v Events.v Globalenvs.v Memdata.v Memtype.v Memory.v \
  Values.v Smallstep.v Behaviors.v Switch.v Determinism.v Unityping.v

# Back-end modules (in backend/, $(ARCH)/)

BACKEND=\
  Cminor.v Op.v CminorSel.v \
  SelectOp.v SelectDiv.v SelectLong.v Selection.v \
  SelectOpproof.v SelectDivproof.v SelectLongproof.v Selectionproof.v \
  Registers.v RTL.v \
  RTLgen.v RTLgenspec.v RTLgenproof.v \
  Tailcall.v Tailcallproof.v \
  Inlining.v Inliningspec.v Inliningproof.v \
  Renumber.v Renumberproof.v \
  RTLtyping.v \
  Kildall.v Liveness.v \
  ValueDomain.v ValueAOp.v ValueAnalysis.v \
  ConstpropOp.v Constprop.v ConstpropOpproof.v Constpropproof.v \
  CSEdomain.v CombineOp.v CSE.v CombineOpproof.v CSEproof.v \
  NeedDomain.v NeedOp.v Deadcode.v Deadcodeproof.v \
  Unusedglob.v Unusedglobproof.v \
  Machregs.v Locations.v Conventions1.v Conventions.v LTL.v \
  Allocation.v Allocproof.v \
  Tunneling.v Tunnelingproof.v \
  Linear.v Lineartyping.v \
  Linearize.v Linearizeproof.v \
  CleanupLabels.v CleanupLabelsproof.v \
  Mach.v \
  Bounds.v Stacklayout.v Stacking.v Stackingproof.v \
  Asm.v Asmgen.v Asmgenproof0.v Asmgenproof1.v Asmgenproof.v

# C front-end modules (in cfrontend/)

CFRONTEND=Ctypes.v Cop.v Csyntax.v Csem.v Ctyping.v Cstrategy.v Cexec.v \
  Initializers.v Initializersproof.v \
  SimplExpr.v SimplExprspec.v SimplExprproof.v \
  Clight.v ClightBigstep.v SimplLocals.v SimplLocalsproof.v \
  Cshmgen.v Cshmgenproof.v \
  Csharpminor.v Cminorgen.v Cminorgenproof.v

# LR(1) parser validator

PARSERVALIDATOR=Alphabet.v Interpreter_complete.v Interpreter.v \
  Validator_complete.v Automaton.v Interpreter_correct.v Main.v \
  Validator_safe.v Grammar.v Interpreter_safe.v Tuples.v

# Parser

PARSER=Cabs.v Parser.v

# Putting everything together (in driver/)

DRIVER=Compopts.v Compiler.v Complements.v

# All source files

FILES=$(VLIB) $(COMMON) $(BACKEND) $(CFRONTEND) $(DRIVER) $(FLOCQ) \
  $(PARSERVALIDATOR) $(PARSER)

all:
	$(MAKE) proof
	$(MAKE) extraction
	$(MAKE) ccomp
ifeq ($(HAS_RUNTIME_LIB),true)
	$(MAKE) runtime
endif
ifeq ($(CCHECKLINK),true)
	$(MAKE) cchecklink
endif

proof: $(FILES:.v=.vo)

extraction: extraction/STAMP

extraction/STAMP: $(FILES:.v=.vo) extraction/extraction.v $(ARCH)/extractionMachdep.v
	rm -f extraction/*.ml extraction/*.mli
	$(COQEXEC) extraction/extraction.v
	touch extraction/STAMP

.depend.extr: extraction/STAMP tools/modorder
	$(MAKE) -f Makefile.extr depend

ccomp: .depend.extr compcert.ini FORCE
	$(MAKE) -f Makefile.extr ccomp
ccomp.byte: .depend.extr compcert.ini FORCE
	$(MAKE) -f Makefile.extr ccomp.byte

cchecklink: .depend.extr compcert.ini FORCE
	$(MAKE) -f Makefile.extr cchecklink
cchecklink.byte: .depend.extr compcert.ini FORCE
	$(MAKE) -f Makefile.extr cchecklink.byte

clightgen: .depend.extr compcert.ini exportclight/Clightdefs.vo FORCE
	$(MAKE) -f Makefile.extr clightgen
clightgen.byte: .depend.extr compcert.ini exportclight/Clightdefs.vo FORCE
	$(MAKE) -f Makefile.extr clightgen.byte

runtime:
	$(MAKE) -C runtime

FORCE:

.PHONY: proof extraction runtime FORCE

documentation: doc/coq2html $(FILES)
	mkdir -p doc/html
	rm -f doc/html/*.html
	doc/coq2html -o 'doc/html/%.html' doc/*.glob \
          $(filter-out doc/coq2html cparser/Parser.v, $^)
	cp doc/coq2html.css doc/coq2html.js doc/html/

doc/coq2html: doc/coq2html.ml
	ocamlopt -o doc/coq2html str.cmxa doc/coq2html.ml

doc/coq2html.ml: doc/coq2html.mll
	ocamllex -q doc/coq2html.mll

tools/ndfun: tools/ndfun.ml
	ocamlopt -o tools/ndfun str.cmxa tools/ndfun.ml
tools/modorder: tools/modorder.ml
	ocamlopt -o tools/modorder str.cmxa tools/modorder.ml

latexdoc:
	cd doc; $(COQDOC) --latex -o doc/doc.tex -g $(FILES)

%.vo: %.v
	@rm -f doc/$(*F).glob
	@echo "COQC $*.v"
	@$(COQC) -dump-glob doc/$(*F).glob $*.v

%.v: %.vp tools/ndfun
	@rm -f $*.v
	@echo "Preprocessing $*.vp"
	@tools/ndfun $*.vp > $*.v || { rm -f $*.v; exit 2; }
	@chmod -w $*.v

compcert.ini: Makefile.config VERSION
	(echo "stdlib_path=$(LIBDIR)"; \
         echo "prepro=$(CPREPRO)"; \
         echo "asm=$(CASM)"; \
         echo "linker=$(CLINKER)"; \
         echo "arch=$(ARCH)"; \
         echo "model=$(MODEL)"; \
         echo "abi=$(ABI)"; \
         echo "system=$(SYSTEM)"; \
         echo "has_runtime_lib=$(HAS_RUNTIME_LIB)"; \
         echo "asm_supports_cfi=$(ASM_SUPPORTS_CFI)"; \
<<<<<<< HEAD
         echo "advanced_debug=$(ADVANCED_DEBUG)"; \
=======
         echo "struct_passing_style=$(STRUCT_PASSING)"; \
         echo "struct_return_style=$(STRUCT_RETURN)"; \
>>>>>>> 47a6b116
         version=`cat VERSION`; \
         echo version=$$version) \
        > compcert.ini

cparser/Parser.v: cparser/Parser.vy
	$(MENHIR) --coq cparser/Parser.vy

depend: $(FILES) exportclight/Clightdefs.v
	$(COQDEP) $^ \
        | sed -e 's|$(ARCH)/|$$(ARCH)/|g' \
        > .depend

install:
	install -d $(BINDIR)
	install ./ccomp $(BINDIR)
	install -d $(SHAREDIR)
	install ./compcert.ini $(SHAREDIR)
ifeq ($(CCHECKLINK),true)
	install ./cchecklink $(BINDIR)
endif
ifeq ($(HAS_RUNTIME_LIB),true)
	$(MAKE) -C runtime install
endif

clean:
	rm -f $(patsubst %, %/*.vo, $(DIRS))
	rm -rf doc/html doc/*.glob
	rm -f doc/coq2html.ml doc/coq2html doc/*.cm? doc/*.o
	rm -f compcert.ini
	rm -f extraction/STAMP extraction/*.ml extraction/*.mli .depend.extr
	rm -f tools/ndfun tools/modorder tools/*.cm? tools/*.o
	rm -f $(ARCH)/ConstpropOp.v $(ARCH)/SelectOp.v backend/SelectDiv.v backend/SelectLong.v
	$(MAKE) -f Makefile.extr clean
	$(MAKE) -C runtime clean
	$(MAKE) -C test clean

distclean:
	$(MAKE) clean
	rm -f Makefile.config

check-admitted: $(FILES)
	@grep -w 'admit\|Admitted\|ADMITTED' $^ || echo "Nothing admitted."

# Problems with coqchk (coq 8.4.pl2):
# Integers.Int.Z_mod_modulus_range takes forever to check
# Floats.Float.double_of_bits_of_double takes forever to check
# AST.external_function gives "Failure: impredicative Type inductive type"
# Asm.instruction gives "Failure: impredicative Type inductive type"
# Mach.instruction gives "Failure: impredicative Type inductive type"
# UnionFind.UF.elt gives "Anomaly: Uncaught exception Reduction.NotConvertible"

check-proof: $(FILES)
	$(COQCHK) -admit Integers -admit Floats -admit AST -admit Asm -admit Mach -admit UnionFind Complements 

print-includes:
	@echo $(COQINCLUDES)

include .depend

FORCE:<|MERGE_RESOLUTION|>--- conflicted
+++ resolved
@@ -203,12 +203,9 @@
          echo "system=$(SYSTEM)"; \
          echo "has_runtime_lib=$(HAS_RUNTIME_LIB)"; \
          echo "asm_supports_cfi=$(ASM_SUPPORTS_CFI)"; \
-<<<<<<< HEAD
          echo "advanced_debug=$(ADVANCED_DEBUG)"; \
-=======
          echo "struct_passing_style=$(STRUCT_PASSING)"; \
          echo "struct_return_style=$(STRUCT_RETURN)"; \
->>>>>>> 47a6b116
          version=`cat VERSION`; \
          echo version=$$version) \
         > compcert.ini
