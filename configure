#!/bin/sh

#######################################################################
#                                                                     #
#              The Compcert verified compiler                         #
#                                                                     #
#          Xavier Leroy, INRIA Paris-Rocquencourt                     #
#                                                                     #
#  Copyright Institut National de Recherche en Informatique et en     #
#  Automatique.  All rights reserved.  This file is distributed       #
#  under the terms of the INRIA Non-Commercial License Agreement.     #
#                                                                     #
#######################################################################

prefix=/usr/local
bindir='$(PREFIX)/bin'
libdir='$(PREFIX)/lib/compcert'
toolprefix=''
target=''
has_runtime_lib=true
has_standard_headers=true
build_checklink=true
advanced_debug=false

usage='Usage: ./configure [options] target

Supported targets:
  ppc-linux        (PowerPC, Linux)
  ppc-eabi         (PowerPC, EABI with GNU/Unix tools)
  ppc-eabi-diab    (PowerPC, EABI with Diab tools)
  arm-linux        (ARM, EABI)
  arm-eabi         (ARM, EABI)
  arm-eabihf       (ARM, EABI using hardware FP registers)
  arm-hardfloat    (ARM, EABI using hardware FP registers)
  ia32-linux       (x86 32 bits, Linux)
  ia32-bsd         (x86 32 bits, BSD)
  ia32-macosx      (x86 32 bits, MacOS X)
  ia32-cygwin      (x86 32 bits, Cygwin environment under Windows)
  manual           (edit configuration file by hand)

For PowerPC targets, the "ppc-" prefix can be refined into:
  ppc64-           PowerPC 64 bits
  e5500-           FreeCell e5500 core (PowerPC 64 bits + EREF extensions)

For ARM targets, the "arm-" prefix can be refined into:
  armv6-           ARMv6   + VFPv2
  armv7a-          ARMv7-A + VFPv3-d16   (default)
  armv7r-          ARMv7-R + VFPv3-d16
  armv7m-          ARMv7-M + VFPv3-d16

Options:
  -prefix <dir>    Install in <dir>/bin and <dir>/lib/compcert
  -bindir <dir>    Install binaries in <dir>
  -libdir <dir>    Install libraries in <dir>
  -toolprefix <pref>  Prefix names of tools ("gcc", etc) with <pref>
  -no-runtime-lib  Do not compile nor install the runtime support library
  -no-standard-headers Do not install nor use the standard .h headers
'

# Parse command-line arguments

while : ; do
  case "$1" in
    "") break;;
    -prefix|--prefix)
        prefix="$2"; shift;;
    -bindir|--bindir)
        bindir="$2"; shift;;
    -libdir|--libdir)
        libdir="$2"; shift;;
    -toolprefix|--toolprefix)
        toolprefix="$2"; shift;;
    -no-runtime-lib)
        has_runtime_lib=false;;
    -no-standard-headers)
        has_standard_headers=false;;
    -no-checklink)
        build_checklink=false;;
    *)
        if test -n "$target"; then echo "$usage" 1>&2; exit 2; fi
        target="$1";;
  esac
  shift
done

# Per-target configuration

cchecklink=false
casmruntime=""
asm_supports_cfi=""
struct_passing=""
struct_return=""

case "$target" in
  powerpc-*|ppc-*|powerpc64-*|ppc64-*|e5500-*)
    arch="powerpc"
    case "$target" in
      powerpc64-*|ppc64-*) model="ppc64";;
      e5500-*) model="e5500";;
      *) model="ppc32";;
    esac
    abi="eabi"
    struct_passing="ref-caller"
    case "$target" in
      *-linux) struct_return="ref";;
      *)  struct_return="int1-8";;
    esac
<<<<<<< HEAD
    case "$target" in
      *-eabi-diab)
        system="diab"
        cc="${toolprefix}dcc"
        cprepro="${toolprefix}dcc -E -D__GNUC__"
        casm="${toolprefix}das"
        asm_supports_cfi=false
        clinker="${toolprefix}dcc"
        libmath="-lm"
        cchecklink=${build_checklink}
        advanced_debug=true;;
      *)
        system="linux"
        cc="${toolprefix}gcc"
        cprepro="${toolprefix}gcc -std=c99 -U__GNUC__ -E"
        casm="${toolprefix}gcc -c"
        casmruntime="${toolprefix}gcc -c -Wa,-mregnames"
        clinker="${toolprefix}gcc"
        libmath="-lm"
        cchecklink=${build_checklink};;
    esac;;
=======
    system="linux"
    cc="${toolprefix}gcc"
    cprepro="${toolprefix}gcc -std=c99 -U__GNUC__ -E"
    casm="${toolprefix}gcc -c"
    casmruntime="${toolprefix}gcc -c -Wa,-mregnames"
    clinker="${toolprefix}gcc"
    libmath="-lm"
    cchecklink=${build_checklink}
    advanced_debug=true;;
  powerpc-eabi-diab|ppc-eabi-diab)
    arch="powerpc"
    model="standard"
    abi="eabi"
    struct_passing="ref-caller"
    struct_return="int1-8"
    system="diab"
    cc="${toolprefix}dcc"
    cprepro="${toolprefix}dcc -E -D__GNUC__"
    casm="${toolprefix}das"
    asm_supports_cfi=false
    clinker="${toolprefix}dcc"
    libmath="-lm"
    cchecklink=${build_checklink}
    advanced_debug=true;;
>>>>>>> 659b735e
  arm*-*)
    arch="arm"
    case "$target" in
      armv6-*) model="armv6";;
      arm-*|armv7a-*) model="armv7a";;
      armv7r-*) model="armv7r";;
      armv7m-*) model="armv7m";;
      *)
        echo "Unknown target '$target'." 1>&2
        echo "$usage" 1>&2
        exit 2;;
    esac
    case "$target" in
      *-eabi|*-linux) abi="eabi";;
      *-eabihf|*-hf|*-hardfloat) abi="hardfloat";;
      *)
        echo "Unknown target '$target'." 1>&2
        echo "$usage" 1>&2
        exit 2;;
    esac
    struct_passing="ints"
    struct_return="int1-4"
    system="linux"
    cc="${toolprefix}gcc"
    cprepro="${toolprefix}gcc -std=c99 -U__GNUC__ '-D__REDIRECT(name,proto,alias)=name proto' '-D__REDIRECT_NTH(name,proto,alias)=name proto' -E"
    casm="${toolprefix}gcc -c"
    clinker="${toolprefix}gcc"
    libmath="-lm";;
  ia32-linux)
    arch="ia32"
    model="sse2"
    abi="standard"
    struct_passing="ints"
    struct_return="ref"
    system="linux"
    cc="${toolprefix}gcc -m32"
    cprepro="${toolprefix}gcc -std=c99 -m32 -U__GNUC__ -E"
    casm="${toolprefix}gcc -m32 -c"
    clinker="${toolprefix}gcc -m32"
    libmath="-lm";;
  ia32-bsd)
    arch="ia32"
    model="sse2"
    abi="standard"
    struct_passing="ints"
    struct_return="int1248"    # to check!
    system="bsd"
    cc="${toolprefix}gcc -m32"
    cprepro="${toolprefix}gcc -std=c99 -m32 -U__GNUC__ -E"
    casm="${toolprefix}gcc -m32 -c"
    clinker="${toolprefix}gcc -m32"
    libmath="-lm";;
  ia32-macosx)
    arch="ia32"
    model="sse2"
    abi="macosx"
    struct_passing="ints"
    struct_return="int1248"
    system="macosx"
    cc="${toolprefix}gcc -arch i386"
    cprepro="${toolprefix}gcc -std=c99 -arch i386 -U__GNUC__ -U__clang__ -U__BLOCKS__ '-D__attribute__(x)=' '-D__asm(x)=' -E"
    casm="${toolprefix}gcc -arch i386 -c"
    case `uname -r` in
      [1-9].*|10.*|11.*)    # up to MacOS 10.7 included
        clinker="${toolprefix}gcc -arch i386";;
      *)                    # MacOS 10.8 and up
        clinker="${toolprefix}gcc -arch i386 -Wl,-no_pie";;
    esac
    libmath="";;
  ia32-cygwin)
    arch="ia32"
    model="sse2"
    abi="standard"
    struct_passing="ints"
    struct_return="ref"
    system="cygwin"
    cc="${toolprefix}gcc -m32"
    cprepro="${toolprefix}gcc -std=c99 -m32 -U__GNUC__ -E"
    casm="${toolprefix}gcc -m32 -c"
    clinker="${toolprefix}gcc -m32"
    libmath="-lm";;
  manual)
    ;;
  "")
    echo "No target specified." 1>&2
    echo "$usage" 1>&2
    exit 2;;
  *)
    echo "Unknown target '$target'." 1>&2
    echo "$usage" 1>&2
    exit 2;;
esac

if test -z "$casmruntime"; then casmruntime="$casm"; fi

# Test assembler support for CFI directives

if test "$target" != "manual" && test -z "$asm_supports_cfi"; then
  echo "Testing assembler support for CFI directives... " | tr -d '\n'
  f=/tmp/compcert-configure-$$.s
  rm -f $f
  cat >> $f <<EOF
testfun:
	.file 1 "testfun.c"
	.loc 1 1
	.cfi_startproc
	.cfi_adjust_cfa_offset 16
	.cfi_endproc
EOF
  if $casm -o /dev/null $f 2>/dev/null
  then echo "yes"; asm_supports_cfi=true
  else echo "no";  asm_supports_cfi=false
  fi
  rm -f $f
fi

# Testing availability of required tools

missingtools=false

echo "Testing Coq... " | tr -d '\n'
coq_ver=`coqc -v 2>/dev/null | sed -n -e 's/The Coq Proof Assistant, version \([^ ]*\).*$/\1/p'`
case "$coq_ver" in
  8.4pl*)
        echo "version $coq_ver -- good!";;
  ?.*)
        echo "version $coq_ver -- UNSUPPORTED"
        echo "Error: CompCert requires Coq version 8.4, pl1 and up."
        missingtools=true;;
  *)
        echo "NOT FOUND"
        echo "Error: make sure Coq version 8.4 pl5 is installed."
        missingtools=true;;
esac

echo "Testing OCaml... " | tr -d '\n'
ocaml_ver=`ocamlopt -version 2>/dev/null`
case "$ocaml_ver" in
  4.*)
        echo "version $ocaml_ver -- good!";;
  ?.*)
        echo "version $ocaml_ver -- UNSUPPORTED"
        echo "Error: CompCert requires OCaml version 4.00 or later."
        missingtools=true;;
  *)
        echo "NOT FOUND"
        echo "Error: make sure OCaml version 4.00 or later is installed."
        missingtools=true;;
esac

echo "Testing OCaml .opt compilers... " | tr -d '\n'
ocaml_opt_ver=`ocamlopt.opt -version 2>/dev/null`
if test "$ocaml_opt_ver" = "$ocaml_ver"; then
  echo "yes"
  ocaml_opt_comp=true
else
  echo "no, will do without"
  ocaml_opt_comp=false
fi

echo "Testing Menhir... " | tr -d '\n'
menhir_ver=`menhir --version 2>/dev/null | sed -n -e 's/^.*version \([0-9]*\).*$/\1/p'`
case "$menhir_ver" in
  20[0-9][0-9][0-9][0-9][0-9][0-9])
        if test "$menhir_ver" -ge 20140422; then
          echo "version $menhir_ver -- good!"
        else
          echo "version $menhir_ver -- UNSUPPORTED"
          echo "Error: CompCert requires Menhir version 20140422 or later."
          missingtools=true
        fi;;
  *)
        echo "NOT FOUND"
        echo "Error: make sure Menhir version 20140422 or later is installed."
        missingtools=true;;
esac

echo "Testing GNU make... " | tr -d '\n'
make=''
for mk in make gmake gnumake; do
  make_ver=`$mk -v 2>/dev/null | head -1 | sed -n -e 's/^GNU Make //p'`
  case "$make_ver" in
    3.8*|3.9*|[4-9].*)
        echo "version $make_ver (command '$mk') -- good!"
        make="$mk"
        break;;
  esac
done
if test -z "$make"; then 
  echo "NOT FOUND"
  echo "Error: make sure GNU Make version 3.80 or later is installed."
  missingtools=true
fi

if $missingtools; then
  echo "One or several required tools are missing or too old.  Aborting."
  exit 2
fi

# Additional packages needed for cchecklink

if $cchecklink; then
  echo "Testing availability of ocaml-bitstring... " | tr -d '\n'
  if ocamlfind query bitstring > /dev/null
  then
    echo "yes"
  else 
    echo "no"
    echo "ocamlfind or ocaml-bitstring missing, cchecklink will not be built"
    cchecklink=false
  fi
fi

# Generate Makefile.config

sharedir="$(dirname "$bindir")"/share

rm -f Makefile.config
cat > Makefile.config <<EOF
PREFIX=$prefix
BINDIR=$bindir
LIBDIR=$libdir
SHAREDIR=$sharedir
OCAML_OPT_COMP=$ocaml_opt_comp
EOF

if test "$target" != "manual"; then
cat >> Makefile.config <<EOF
ARCH=$arch
MODEL=$model
ABI=$abi
STRUCT_PASSING=$struct_passing
STRUCT_RETURN=$struct_return
SYSTEM=$system
CC=$cc
CPREPRO=$cprepro
CASM=$casm
CASMRUNTIME=$casmruntime
CLINKER=$clinker
LIBMATH=$libmath
HAS_RUNTIME_LIB=$has_runtime_lib
HAS_STANDARD_HEADERS=$has_standard_headers
CCHECKLINK=$cchecklink
ASM_SUPPORTS_CFI=$asm_supports_cfi
ADVANCED_DEBUG=$advanced_debug
EOF
else
cat >> Makefile.config <<'EOF'

# Target architecture
# ARCH=powerpc
# ARCH=arm
# ARCH=ia32
ARCH=

# Hardware variant
# MODEL=standard  # for PowerPC
# MODEL=armv6     # for ARM
# MODEL=armv7a    # for ARM
# MODEL=armv7r    # for ARM
# MODEL=armv7m    # for ARM
# MODEL=sse2      # for IA32
MODEL=

# Target ABI
# ABI=eabi     # for PowerPC / Linux and other SVR4 or EABI platforms
# ABI=eabi     # for ARM
# ABI=hardfloat # for ARM
# ABI=standard # for IA32
ABI=

# Default calling conventions for passing structs and unions by value
# See options -fstruct-passing=<style> and -fstruct-return=<style>
# in the CompCert user's manual
STRUCT_PASSING=ref_callee
# STRUCT_PASSING=ref_caller
# STRUCT_PASSING=ints
STRUCT_RETURN=ref
# STRUCT_RETURN=int1248
# STRUCT_RETURN=int1-4
# STRUCT_RETURN=int1-8

# Target operating system and development environment
# Possible choices for PowerPC:
# SYSTEM=linux
# SYSTEM=diab
# Possible choices for ARM:
# SYSTEM=linux
# Possible choices for IA32:
# SYSTEM=linux
# SYSTEM=bsd
# SYSTEM=macosx
# SYSTEM=cygwin
SYSTEM=

# C compiler for compiling runtime library files and some tests
CC=gcc

# Preprocessor for .c files
CPREPRO=gcc -U__GNUC__ -E

# Assembler for assembling .s files
CASM=gcc -c

# Assembler for assembling runtime library files
CASMRUNTIME=gcc -c

# Linker
CLINKER=gcc

# Math library.  Set to empty under MacOS X
LIBMATH=-lm

# Turn on/off the installation and use of the runtime support library
HAS_RUNTIME_LIB=true

# Turn on/off the installation and use of the standard header files
HAS_STANDARD_HEADERS=true

# Whether the assembler $(CASM) supports .cfi debug directives
ASM_SUPPORTS_CFI=false
#ASM_SUPPORTS_CFI=true

EOF

fi

# Summarize configuration

if test "$target" = "manual"; then
cat <<EOF

Please finish the configuration by editing file ./Makefile.config.

EOF

else

bindirexp=`echo "$bindir" | sed -e "s|\\\$(PREFIX)|$prefix|"`
libdirexp=`echo "$libdir" | sed -e "s|\\\$(PREFIX)|$prefix|"`

cat <<EOF

CompCert configuration:
    Target architecture........... $arch
    Hardware model................ $model
    Application binary interface.. $abi
    Composite passing conventions. arguments: $struct_passing, return values: $struct_return
    OS and development env........ $system
    C compiler.................... $cc
    C preprocessor................ $cprepro
    Assembler..................... $casm
    Assembler supports CFI........ $asm_supports_cfi
    Assembler for runtime lib..... $casmruntime
    Linker........................ $clinker
    Math library.................. $libmath
    Binaries installed in......... $bindirexp
    Runtime library provided...... $has_runtime_lib
    Library files installed in.... $libdirexp
    Standard headers provided..... $has_standard_headers
    Standard headers installed in. $libdirexp/include
    cchecklink tool supported..... $cchecklink
    Build command to use.......... $make

If anything above looks wrong, please edit file ./Makefile.config to correct.

EOF

fi<|MERGE_RESOLUTION|>--- conflicted
+++ resolved
@@ -105,7 +105,6 @@
       *-linux) struct_return="ref";;
       *)  struct_return="int1-8";;
     esac
-<<<<<<< HEAD
     case "$target" in
       *-eabi-diab)
         system="diab"
@@ -125,34 +124,9 @@
         casmruntime="${toolprefix}gcc -c -Wa,-mregnames"
         clinker="${toolprefix}gcc"
         libmath="-lm"
-        cchecklink=${build_checklink};;
+        cchecklink=${build_checklink}
+        advanced_debug=true;;
     esac;;
-=======
-    system="linux"
-    cc="${toolprefix}gcc"
-    cprepro="${toolprefix}gcc -std=c99 -U__GNUC__ -E"
-    casm="${toolprefix}gcc -c"
-    casmruntime="${toolprefix}gcc -c -Wa,-mregnames"
-    clinker="${toolprefix}gcc"
-    libmath="-lm"
-    cchecklink=${build_checklink}
-    advanced_debug=true;;
-  powerpc-eabi-diab|ppc-eabi-diab)
-    arch="powerpc"
-    model="standard"
-    abi="eabi"
-    struct_passing="ref-caller"
-    struct_return="int1-8"
-    system="diab"
-    cc="${toolprefix}dcc"
-    cprepro="${toolprefix}dcc -E -D__GNUC__"
-    casm="${toolprefix}das"
-    asm_supports_cfi=false
-    clinker="${toolprefix}dcc"
-    libmath="-lm"
-    cchecklink=${build_checklink}
-    advanced_debug=true;;
->>>>>>> 659b735e
   arm*-*)
     arch="arm"
     case "$target" in
